--- conflicted
+++ resolved
@@ -84,11 +84,7 @@
     return html.Div(style={f'height': height, 'width': width})
 
 
-<<<<<<< HEAD
-def store(id_name: str, storage_type: str = 'memory') -> Union[dcc.Store]:
-=======
 def store(id_name: str, storage_type: str = 'memory') -> dcc.Store:
->>>>>>> be6bc089
     """For storing data only on clientside (or serverside if used with ServersideOutput from dash-extensions)
 
     Usual Callback Format:
@@ -434,5 +430,4 @@
     data: Optional[Any]  # The data to be sent for download
     mtype: Optional[str]  # Mimetype of data (google to find them)
     base64: bool  # Whether this is base64 info, necessary for dash-extensions to know
-    file_extension: str  # Extension to filename
-
+    file_extension: str  # Extension to filename